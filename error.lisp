(in-package :wookie)

(define-condition wookie-error ()
  ((msg :initarg :msg :reader wookie-error-msg :initform nil)
   (socket :initarg :socket :reader wookie-error-socket :initform nil))
  (:report (lambda (c s) (format s "Wookie error: ~a" (wookie-error-msg c))))
  (:documentation "Describes a basic error while processing. Meant to be extended."))

(defun main-event-handler (event socket &optional event-cb)
  "Handle socket events/conditions that crop up during processing."
  (let* ((socket-data (when socket (as:socket-data socket)))
         (response (getf socket-data :response))
         (response-finished (when response (response-finished-p response))))
    ;; don't dispatch/log an EOF on a finished request/response (nobody cares)
    (when (and response
               (response-finished-p response)
               (subtypep (type-of event) 'as:tcp-eof))
      (return-from main-event-handler))

    ;; make sure tcp-info events get a lower log level. they suck.
    (if (typep event 'as:tcp-info)
        (vom:debug1 "(event) ~a (~a)" event socket)
        (vom:debug "(event) ~a (~a)" event socket))

    (unwind-protect
      (if (or (functionp event-cb)
              (fboundp event-cb))
          ;; we have an error handler, call it with our error
          (funcall event-cb event socket)

          ;; no, no error handler, let's do some basic handling of our own
          (typecase event
<<<<<<< HEAD
            (route-not-found ()
=======
            (route-not-found
>>>>>>> f07f03ef
              (when (and response (not response-finished))
                (send-response response :status 404 :body "Route for that resource not found =[.")))
            (wookie-error
              (when (and response (not response-finished))
                (send-response response
                               :status 500
                               :body (format nil "There was an error processing your request: ~a" event))))
            ((or as:tcp-eof as:streamish-broken-pipe as:streamish-canceled)
             ;; a simple "do nothing"
              nil)
            (t
              ;; unhandled, send it packing to the REPL
              (when (and response (not response-finished))
                (send-response response
                               :status 500
                               :body (format nil "There was an error processing your request: ~a" event))))))
      ;; no matter what, clear out the data for EOF sockets (poor man's garbage
      ;; collection)
      (when (and (typep event 'as:tcp-eof)
                 (typep (as:tcp-socket event) 'as:socket))
        (setf (as:socket-data (as:tcp-socket event)) nil)))))

(defun listener-event-handler (ev event-cb)
  "A wrapper around main-event-handler, useful for listeners to tie into."
  (let* ((event-type (type-of ev))
         (sock (cond ((subtypep event-type 'response-error)
                      (request-socket (response-request (response-error-response ev))))
                     ((subtypep event-type 'wookie-error)
                      (wookie-error-socket ev))
                     ((subtypep event-type 'as:tcp-info)
                      (as:tcp-socket ev)))))
<<<<<<< HEAD
    (funcall 'main-event-handler ev sock event-cb)))
=======
    (main-event-handler ev sock)))
>>>>>>> f07f03ef
<|MERGE_RESOLUTION|>--- conflicted
+++ resolved
@@ -30,11 +30,7 @@
 
           ;; no, no error handler, let's do some basic handling of our own
           (typecase event
-<<<<<<< HEAD
-            (route-not-found ()
-=======
             (route-not-found
->>>>>>> f07f03ef
               (when (and response (not response-finished))
                 (send-response response :status 404 :body "Route for that resource not found =[.")))
             (wookie-error
@@ -66,8 +62,4 @@
                       (wookie-error-socket ev))
                      ((subtypep event-type 'as:tcp-info)
                       (as:tcp-socket ev)))))
-<<<<<<< HEAD
-    (funcall 'main-event-handler ev sock event-cb)))
-=======
-    (main-event-handler ev sock)))
->>>>>>> f07f03ef
+    (main-event-handler ev sock event-cb)))
